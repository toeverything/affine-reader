--- conflicted
+++ resolved
@@ -1,10 +1,6 @@
 {
   "name": "affine-reader",
-<<<<<<< HEAD
-  "version": "2.1.4",
-=======
   "version": "2.2.1",
->>>>>>> 860d438d
   "description": "A simple reader for the blocksuite format",
   "scripts": {
     "test": "vitest",
