--- conflicted
+++ resolved
@@ -1,10 +1,6 @@
 {
   "name": "affine-reader",
-<<<<<<< HEAD
-  "version": "2.3.5",
-=======
-  "version": "2.2.5",
->>>>>>> 1c67d15e
+  "version": "2.3.6",
   "description": "A simple reader for the blocksuite format",
   "scripts": {
     "test": "vitest",
